--- conflicted
+++ resolved
@@ -4,20 +4,11 @@
 
 // --- STATEMENTS ---
 
-<<<<<<< HEAD
 UseStmnt <- KeywordUse ModReference
 ModStmnt <- KeywordMod ModBinding LBrace Stmnt* RBrace
 ValDeclStmnt <- KeywordVal LBracket Binding* RBracket PatExpr Define ValExpr
 TypeDeclStmnt <- KeywordType Binding Define TypeExpr
-=======
 Stmnt <- Metadata ( UseStmnt / ModStmnt / ValDeclStmnt / TypeDeclStmnt / ValExpr );
-
->>>>>>> 0be7f2f3
-
-UseStmnt <- KeywordUse ModReference;
-ModStmnt <- KeywordMod ModBinding LBrace Stmnt* RBrace;
-ValDeclStmnt <- KeywordVal LBracket Binding* RBracket PatExpr Define ValExpr;
-TypeDeclStmnt <- KeywordType Binding Define TypeExpr;
 
 // --- PATTERN EXPR ---
 
@@ -179,13 +170,9 @@
 
 RefValExpr <- Reference GenericResolutionParams?;
 
-<<<<<<< HEAD
 GenericResolutionParams <- LBracket TypeExpr* RBracket
 
 BlockValExpr <- LBrace LabelBinding? Statement* RBrace
-=======
-BlockValExpr <- LBrace LabelBinding? Statement* RBrace;
->>>>>>> 0be7f2f3
 
 StructLiteral <- KeywordStruct LBrace FieldLiteralExpr* RBrace;
 
